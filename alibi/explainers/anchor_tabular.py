import logging
import numpy as np
from collections import OrderedDict, defaultdict
from itertools import accumulate
from typing import Any, Callable, DefaultDict, Dict, List, Set, Tuple, Union

from .anchor_base import AnchorBaseBeam, DistributedAnchorBaseBeam
from .anchor_explanation import AnchorExplanation
from alibi.utils.data import ArgmaxTransformer
from alibi.utils.discretizer import Discretizer
from alibi.utils.distributed import RAY_INSTALLED


class TabularSampler(object):
    """ A sampler that uses an underlying training set to draw records that have a subset of features with
    values specified in an instance to be expalined, X. """
    def __init__(self, predictor: Callable, disc_perc: Tuple[Union[int, float], ...], numerical_features: List[int],
                 categorical_features: List[int], feature_names: list, feature_values: dict, n_covered_ex: int = 10,
                 seed: int = None) -> None:
        """
        Parameters
        ----------
        predictor
            an object exposing a .predict method, used to predict labels on the samples
        disc_perc
            percentiles used for numerical feat. discretisation
        numerical_features
            numerical features column IDs
        categorical_features
            categorical features column IDs
        feature_names
            feature names
        feature_values
            key: categorical feature column ID, value: values for the feature
        n_covered_ex
            for each anchor, a number of samples where the prediction agrees/disagrees
            with the prediction on instance to be explained are stored
        seed
            if set, fixes the random number sequence
        """

        np.random.seed(seed)

        self.instance_label = None
        self.predictor = predictor
        self.n_covered_ex = n_covered_ex

        self.numerical_features = numerical_features
        self.disc_perc = disc_perc
        self.feature_names = feature_names
        self.categorical_features = categorical_features
        self.feature_values = feature_values

        self.val2idx = {}       # type: Dict[int, DefaultDict[Any, Any]]
        self.cat_lookup = {}    # type: Dict[int, int]
        self.ord_lookup = {}    # type: Dict[int, set]
        self.enc2feat_idx = {}  # type: Dict[int, int]

    def deferred_init(self, train_data: Union[np.ndarray, Any], d_train_data: Union[np.array, Any]) -> Any:
        """
        Initialise the Tabular sampler object with data, discretizer, feature statistics and
        build an index from feature values and bins to database rows for each feature.

        Parameters
        ----------
        train_data:
            data from which samples are drawn. Can be a numpy array or a ray future
        d_train_data:
            discretized version for training data. Can be a numpy array or a ray future

        Returns
        -------
            an initialised sampler

        """
        self._set_data(train_data, d_train_data)
        self._set_discretizer(self.disc_perc)
        self._set_numerical_feats_stats()
        self.val2idx = self._get_data_index()

        return self

    def _set_data(self, train_data: Union[np.ndarray, Any], d_train_data: Union[np.array, Any]) -> None:
        """
        Initialise sampler training set and discretized training set, set number of records.
        """
        self.train_data = train_data
        self.d_train_data = d_train_data
        self.n_records = train_data.shape[0]

    def _set_discretizer(self, disc_perc: Tuple[Union[int, float], ...]) -> None:
        """
        Fit a discretizer to training data. Used to discretize returned samples.
        """
        self.disc = Discretizer(self.train_data,
                                self.numerical_features,
                                self.feature_names,
                                percentiles=disc_perc,
                                )

    def _set_numerical_feats_stats(self) -> None:
        """
        Compute min and max for numerical features so that sampling from this range can be performed if
        a sampling request has bin that is not in the training data.
        """
        self.min, self.max = np.full(self.train_data.shape[1], np.nan), np.full(self.train_data.shape[1], np.nan)
        self.min[self.numerical_features] = np.min(self.train_data[:, self.numerical_features], axis=0)
        self.max[self.numerical_features] = np.max(self.train_data[:, self.numerical_features], axis=0)

    def set_instance_label(self, label: int) -> None:
        """
        Sets the sampler label. Necessary for setting the remote sampling process state during explain call.
        Parameters
        ----------
        label
            label of the instance to be explained
        """
        self.instance_label = label

<<<<<<< HEAD
    def _get_data_index(self) -> Dict[int, Dict[int, np.ndarray]]:
=======
    def _get_data_index(self) -> Dict[int, DefaultDict[int, np.ndarray]]:
>>>>>>> 0edaa605
        """
        Create a mapping where key is feat. col ID. and value is a dict where each int represents a bin value
        or value of categorical variable. Each value in this dict is an array of training data rows where that
        value is found

        Returns
        -------
        val2idx
            mapping as described above
        """
        # key (int): feat. col ID. value is a dict where each int represents a bin value or value of categorical
        # variable. Each value in this dict is a set of training data rows where that value is found
        all_features = self.numerical_features + self.categorical_features
        val2idx = {f_id: defaultdict(None) for f_id in all_features}  # type: Dict[int, DefaultDict[Any, Any]]
        for feat in val2idx:
            for value in range(len(self.feature_values[feat])):
                val2idx[feat][value] = (self.d_train_data[:, feat] == value).nonzero()[0]

        return val2idx

    def __call__(self, anchor: Tuple[int, tuple], num_samples: int,  c_labels=True) -> \
            Union[List[Union[np.ndarray, np.ndarray, np.ndarray, np.ndarray, float, int]], List[np.ndarray]]:
        """
        Draw samples from training data that contain the categorical features and discretized
        numerical features in anchor.

        Parameters
        ----------
        anchor
            the integer represents the order of the anchor in a request array. The tuple contains
            encoded feature indices
        num_samples
            Number of samples used when sampling from training set
        c_labels
            if False, labels are not returned by the sampling function

        Returns
        -------
        raw_data
            Sampled data from training set
        data
            Sampled data where ordinal features are binned (1 if in bin, 0 otherwise)
        labels
            Create labels using model predictions if c_labels equals True
        anchor
            The index of anchor sampled in request array (used to speed up parallelisation)
        """

        raw_data, d_raw_data, coverage = self._sample_from_train(anchor[1], num_samples)

        # use the sampled, discretized raw data to construct a data matrix with the categorical ...
        # ... and binned ordinal data (1 if in bin, 0 otherwise)
        data = np.zeros((num_samples, len(self.enc2feat_idx)), int)
        for i in self.enc2feat_idx:
            if i in self.cat_lookup:
                data[:, i] = (d_raw_data[:, self.enc2feat_idx[i]] == self.cat_lookup[i])
            else:
                d_records_sampled = d_raw_data[:, self.enc2feat_idx[i]]
                lower_bin, upper_bin = min(list(self.ord_lookup[i])), max(list(self.ord_lookup[i]))
                idxs = np.where((lower_bin <= d_records_sampled) & (d_records_sampled <= upper_bin))
                data[idxs, i] = 1

        if c_labels:
            labels = self.compute_prec(raw_data)
            covered_true = raw_data[labels, :][:self.n_covered_ex]
            covered_false = raw_data[np.logical_not(labels), :][:self.n_covered_ex]
            return [covered_true, covered_false, labels.astype(int), data, coverage, anchor[0]]
        else:
            return [data]   # only binarised data is used for coverage computation

    def compute_prec(self, samples: np.ndarray) -> np.ndarray:
        """
        Compute the agreement between a classifier prediction on an instance to be explained and the
        prediction on a set of samples which have a subset of features fixed to a given value (aka
        compute the precision of anchors)

        Parameters
        ----------
        samples:
            samples whose labels are to be compared with the instance label

        Returns
        -------
            an array of integers indicating whether the prediction was the same as the instance label
        """

        return self.predictor(samples) == self.instance_label

    def _sample_from_train(self, anchor: tuple, num_samples: int) -> Tuple[np.ndarray, np.ndarray, float]:
        """
        Implements functionality described in __call__.

        Parameters
        ----------
        anchor:
            Each int is an encoded feature id
        num_samples
            Number of samples

        Returns
        -------

        samples
            Sampled data from training set
        d_samples
            Like samples, but continuous data is converted to oridinal discrete data (binned)
        coverage
            the coverage of the anchor in the training data
        """

        # Initialise samples randomly
        init_sample_idx = np.random.choice(range(self.train_data.shape[0]), num_samples, replace=True)
        samples = self.train_data[init_sample_idx]
        d_samples = self.d_train_data[init_sample_idx]
        if not anchor:
            return samples, d_samples, -1.0

        # bins one can sample from for each numerical feature (key: feat id)
        allowed_bins: Dict[int, Set[int]] = {}
        # index of database rows (values) for each feature in anchor (key: feat id)
        allowed_rows: Dict[int, Any[int]] = {}
        rand_sampled_feats = []  # feats for which there are not training records in the desired bin/with that value
        cat_enc_ids = [enc_id for enc_id in anchor if enc_id in self.cat_lookup.keys()]
        ord_enc_ids = [enc_id for enc_id in anchor if enc_id in self.ord_lookup.keys()]

        if cat_enc_ids:
            cat_feat_vals = [self.cat_lookup[idx] for idx in cat_enc_ids]
            cat_feat_ids = [self.enc2feat_idx[idx] for idx in cat_enc_ids]
            allowed_rows = {f_id: self.val2idx[f_id][f_val] for f_id, f_val in zip(cat_feat_ids, cat_feat_vals)}
            for feat_id, enc_id, val in zip(cat_feat_ids, cat_enc_ids, cat_feat_vals):
                if allowed_rows[feat_id].size == 0:
                    rand_sampled_feats.append((feat_id, 'c', val))
                    cat_feat_ids.remove(feat_id)

        ord_feat_ids = [self.enc2feat_idx[idx] for idx in ord_enc_ids]
        # determine bins from which ordinal data should be drawn
        for feat_id, enc_id in zip(ord_feat_ids, ord_enc_ids):
            # if encoded indices ref to the same feat, intersect the allowed bins to determine which bins to sample from
            if feat_id not in allowed_bins:
                allowed_bins[feat_id] = self.ord_lookup[enc_id]
            else:
                allowed_bins[feat_id] = allowed_bins[feat_id].intersection(self.ord_lookup[enc_id])

        # dict where keys are feature col. ids and values are lists containing row indices in train data which contain
        # data coming from the same bin (or range of bins)
        for feat_id in allowed_bins:  # NB: should scale since we don'features query the whole DB every time!
            allowed_rows[feat_id] = np.concatenate([self.val2idx[feat_id][bin_id] for bin_id in allowed_bins[feat_id]])
            if allowed_rows[feat_id].size == 0:  # no instances in training data are in the specified bins ...
                rand_sampled_feats.append((feat_id, 'o', None))
        uniq_feat_ids = list(OrderedDict.fromkeys([self.enc2feat_idx[enc_idx] for enc_idx in anchor]))
        uniq_feat_ids = [feat for feat in uniq_feat_ids if feat not in [f for f, _, _ in rand_sampled_feats]]

        # for each partial anchor count number of samples available and find their indices
        partial_anchor_rows = list(accumulate([allowed_rows[feat] for feat in uniq_feat_ids],
                                              np.intersect1d))
        n_partial_anchors = np.array([len(n_records) for n_records in reversed(partial_anchor_rows)])
        coverage = n_partial_anchors[-1]/self.n_records
        # search num_samples in the list containing the number of training records containing each sub-anchor
        num_samples_pos = np.searchsorted(n_partial_anchors, num_samples)
        if num_samples_pos == 0:  # training set has more than num_samples records containing the anchor
            samples_idxs = np.random.choice(partial_anchor_rows[-1], num_samples)
            samples[:, uniq_feat_ids] = self.train_data[np.ix_(samples_idxs, uniq_feat_ids)]
            d_samples[:, uniq_feat_ids] = self.d_train_data[np.ix_(samples_idxs, uniq_feat_ids)]
            return samples, d_samples, coverage

        # search partial anchors in the training set and replace the remainder of the features
        start, n_anchor_feats = 0, len(partial_anchor_rows)
        uniq_feat_ids = list(reversed(uniq_feat_ids))
        start_idx = np.nonzero(n_partial_anchors)[0][0]  # skip anchors with no samples in the database
        end_idx = np.searchsorted(np.cumsum(n_partial_anchors), num_samples)
        for idx, n_samp in enumerate(n_partial_anchors[start_idx:end_idx + 1], start=start_idx):
            if num_samples >= n_samp:
                samp_idxs = partial_anchor_rows[n_anchor_feats - idx - 1]
                num_samples -= n_samp
            else:
                if num_samples <= partial_anchor_rows[n_anchor_feats - idx - 1].shape[0]:
                    samp_idxs = np.random.choice(partial_anchor_rows[n_anchor_feats - idx - 1], num_samples)
                else:
                    samp_idxs = np.random.choice(partial_anchor_rows[n_anchor_feats - idx - 1],
                                                 num_samples,
                                                 replace=True,
                                                 )
                n_samp = num_samples
            samples[start:start + n_samp, uniq_feat_ids[idx:]] = self.train_data[np.ix_(samp_idxs, uniq_feat_ids[idx:])]
            if idx > 0:
                feats_to_replace = uniq_feat_ids[:idx]
                to_replace = [np.random.choice(allowed_rows[feat], n_samp, replace=True) for feat in feats_to_replace]
                samples[start: start + n_samp, feats_to_replace] = np.array(to_replace).transpose()
            start += n_samp

        if rand_sampled_feats:
            for feat, var_type, val in rand_sampled_feats:
                if var_type == 'c':
                    fmt = "WARNING: No data records have {} feature with value {}. Setting all samples' values to {}!"
                    print(fmt.format(feat, val, val))
                    samples[:, feat] = val
                else:
                    fmt = "WARNING: For feature {}, no training data record had discretized values in bins {}." \
                          " Sampling uniformly at random from the feature range!"
                    print(fmt.format(feat, allowed_bins[feat]))
                    min_vals, max_vals = self.min[feat], self.max[feat]
                    samples[:, feat] = np.random.uniform(low=min_vals,
                                                         high=max_vals,
                                                         size=(num_samples,)
                                                         )

        return samples, self.disc.discretize(samples), coverage

    def build_lookups(self, X: np.ndarray) -> List[Dict]:
        """
        An encoding of the feature IDs is created by assigning each bin of a discretized numerical variable and each
        categorical variable a unique index. For a dataset containg, e.g., a numerical variable with 5 bins and
        3 categorical variables, indices 0 - 4 represent bins of the numerical variable whereas indices 5, 6, 7
        represent the encoded indices of the categorical variables (but see note for caviats). The encoding is
        necessary so that the different ranges of the numerical variable can be sampled during anchor construction.

        Note: Each continuous variable has n_bins - 1 corresponding entries in ord_lookup.

        Parameters
        ---------
        X
            instance to be explained

        Returns
        -------
            a list containing three dictionaries, whose keys are encoded feature IDs:
             - cat_lookup: maps categorical variables to their value in X
             - ord_lookup: maps discretized numerical variables to the bins they can be sampled from given X
             - enc2feat_idx: maps the encoded IDs to the original (training set) feature column IDs
        """

        X = self.disc.discretize(X.reshape(1, -1))[0]  # map continuous features to ordinal discrete variables

        if not self.numerical_features:  # data contains only categorical variables
            self.cat_lookup = dict(zip(self.categorical_features, X))
            self.enc2feat_idx = dict(zip(*[self.categorical_features] * 2))   # type: ignore
            return [self.cat_lookup, self.ord_lookup, self.enc2feat_idx]

        first_numerical_idx = np.searchsorted(self.categorical_features, self.numerical_features[0]).item()
        if first_numerical_idx > 0:  # First column(s) might contain categorical data
            for cat_enc_idx in range(0, first_numerical_idx):
                self.cat_lookup[cat_enc_idx] = X[cat_enc_idx]
                self.enc2feat_idx[cat_enc_idx] = cat_enc_idx

        ord_enc_idx = first_numerical_idx - 1  # -1 as increment comes first
        for i, feature in enumerate(self.numerical_features):
            n_bins = len(self.feature_values[feature])
            for bin_val in range(n_bins):
                ord_enc_idx += 1
                self.enc2feat_idx[ord_enc_idx] = feature
                # if feat. value falls in same or lower bin, sample from same or lower bin only ...
                if X[feature] <= bin_val != n_bins - 1:
                    self.ord_lookup[ord_enc_idx] = set(i for i in range(bin_val + 1))
                # if feat. value falls in a higher bin, sample from higher bins only
                elif X[feature] > bin_val:
                    self.ord_lookup[ord_enc_idx] = set(i for i in range(bin_val + 1, n_bins))
                else:
                    del self.enc2feat_idx[ord_enc_idx]
                    ord_enc_idx -= 1  # when a discretized feat. of the instance to be explained falls in the last bin

            # check if a categorical feature follows the current numerical feature & update mappings
            if i < len(self.numerical_features) - 1:
                n_categoricals = self.numerical_features[i + 1] - self.numerical_features[i] - 1
                if n_categoricals > 0:
                    cat_feat_idx = feature + 1
                    for cat_enc_idx in range(ord_enc_idx + 1, ord_enc_idx + 1 + n_categoricals):
                        self.cat_lookup[cat_enc_idx] = X[cat_feat_idx]
                        self.enc2feat_idx[cat_enc_idx] = cat_feat_idx
                        cat_feat_idx += 1
                    ord_enc_idx += n_categoricals

        # check if the last columns are categorical variables and update mappings
        last_num_idx = np.searchsorted(self.categorical_features, self.numerical_features[-1]).item()
        if last_num_idx != len(self.categorical_features):
            cat_enc_idx = max(self.ord_lookup.keys()) + 1
            for cat_feat_idx in range(self.numerical_features[-1] + 1, self.categorical_features[-1] + 1):
                self.cat_lookup[cat_enc_idx] = X[cat_feat_idx]
                self.enc2feat_idx[cat_enc_idx] = cat_feat_idx
                cat_enc_idx += 1

        return [self.cat_lookup, self.ord_lookup, self.enc2feat_idx]


class RemoteSampler(object):
    """ A wrapper that facilitates the use of TabularSampler for distributed sampling."""
    def __init__(self, *args):
        self.train_id, self.d_train_id, self.sampler = args
        self.sampler = self.sampler.deferred_init(self.train_id, self.d_train_id)

    def __call__(self, anchors_batch: Union[Tuple[int, tuple], List[Tuple[int, tuple]]], num_samples: int,
                 c_labels: bool = True) -> List:
        """
        Wrapper around TabularSampler.__call__. It allows sampling a batch of anchors in the same process,
        which can improve performance.

        Parameters
        ----------
        anchors_batch:
            A list of anchor tuples. see TabularSampler.__call__ for details.
        num_samples:
            See TabularSampler.__call__.
        c_labels
            See TabularSampler.__call__.
        """

        if isinstance(anchors_batch, tuple):  # DistributedAnchorBaseBeam._get_samples_coverage call
            return self.sampler(anchors_batch, num_samples, c_labels=c_labels)
        elif len(anchors_batch) == 1:     # batch size = 1
            return [self.sampler(*anchors_batch, num_samples, c_labels=c_labels)]
        else:                             # batch size > 1
            batch_result = []
            for anchor in anchors_batch:
                batch_result.append(self.sampler(anchor, num_samples, c_labels=c_labels))

            return batch_result

    def set_instance_label(self, label: int) -> None:
        """
        Sets the remote sampler instance label.

        Parameters
        ----------
        label:
            Label of the instance to be explained.
        """
        self.sampler.set_instance_label(label)

    def build_lookups(self, X):
        """
        Wrapper around TabularSampler.build_lookups

        Parameters
        --------
        X
            see TabularSampler.build_lookups

        Returns
        -------
            see TabularSampler.build_lookups

        """

        cat_lookup_id, ord_lookup_id, enc2feat_idx_id = self.sampler.build_lookups(X)
        return [cat_lookup_id, ord_lookup_id, enc2feat_idx_id]


class AnchorTabular(object):

    def __init__(self, predictor: Callable, feature_names: list, categorical_names: dict = None,
                 seed: int = None) -> None:
        """
        Parameters
        ----------
        predictor
            Model prediction function
        feature_names
            List with feature names
        categorical_names
            Dictionary where keys are feature columns and values are the categories for the feature
        seed
            Used to set the random number generator for repeatability purposes

        """

        # check if predictor returns predicted class or prediction probabilities for each class
        # if needed adjust predictor so it returns the predicted class
        if np.argmax(predictor(np.zeros([1, len(feature_names)])).shape) == 0:
            self.predictor = predictor
        else:
            transformer = ArgmaxTransformer(predictor)
            self.predictor = transformer

        # define column indices of categorical and numerical (aka continuous) features
        if categorical_names:
            self.categorical_features = sorted(categorical_names.keys())
        else:
            self.categorical_features = []

        self.numerical_features = [x for x in range(len(feature_names)) if x not in self.categorical_features]

        self.feature_names = feature_names
        if categorical_names:
            self.feature_values = categorical_names.copy()  # dict with {col: categorical feature values}
        else:
            self.feature_values = {}

        self.samplers: list = []
        self.seed = seed

    def fit(self, train_data: np.ndarray, disc_perc: Tuple[Union[int, float], ...] = (25, 50, 75), **kwargs) -> None:
        """
        Fit discretizer to train data to bin numerical features into ordered bins and compute statistics for numerical
        features. Create a mapping between the bin numbers of each discretised numerical feature and the row id in the
        training set where it occurs


        Parameters
        ----------
        train_data
            Representative sample from the training data
        disc_perc
            List with percentiles (int) used for discretization
        """

        # discretization of ordinal features
        disc = Discretizer(train_data, self.numerical_features, self.feature_names, percentiles=disc_perc)
        d_train_data = disc.discretize(train_data)
        self.feature_values.update(disc.feature_intervals)
        sampler = TabularSampler(self.predictor,
                                 disc_perc,
                                 self.numerical_features,
                                 self.categorical_features,
                                 self.feature_names,
                                 self.feature_values,
                                 seed=self.seed,
                                 )
        self.samplers = [sampler.deferred_init(train_data, d_train_data)]

    def _build_sampling_lookups(self, X: np.ndarray) -> None:
        """
        Build a series of lookup tables used to draw samples with feature subsets identical to
        given subsets of X (see TabularSampler.build_sampling_lookups for details)

        Parameters
        ----------
        X:
            instance to be explained
        """

        lookups = [sampler.build_lookups(X) for sampler in self.samplers][0]
        self.cat_lookup, self.ord_lookup, self.enc2feat_idx = lookups

    def set_instance_label(self, label: int) -> None:
        """
        Sets the sampler label. Necessary for setting the remote sampling process state during explain call.
        Parameters
        ----------
        label
            label of the instance to be explained
        """
        self.instance_label = label

    def explain(self, X: np.ndarray, threshold: float = 0.95, delta: float = 0.1, tau: float = 0.15,
                batch_size: int = 100, coverage_samples: int = 10000, beam_size: int = 1, max_anchor_size: int = None,
                min_samples_start: int = 1, desired_label: int = None, binary_cache_size: int = 10000,
                **kwargs: Any) -> dict:
        """
        Explain prediction made by classifier on instance X.

        Parameters
        ----------
        X
            Instance to be explained
        threshold
            Minimum precision threshold
        delta
            Used to compute beta
        tau
            Margin between lower confidence bound and minimum precision or upper bound
        batch_size
            Batch size used for sampling
        coverage_samples
            Number of samples used to estimate coverage from during anchor search.
        beam_size
            The number of anchors extended at each step of new anchors construction
        max_anchor_size
            Maximum number of features in anchor
        min_samples_start
            Min number of initial samples
        desired_label
            Label to use as true label for the instance to be explained
        binary_cache_size
            The anchor search pre-allocates binary_cache_size batches for storing the binary arrays
            returned during sampling.

        Returns
        -------
        explanation
            Dictionary containing the anchor explaining the instance with additional metadata
        """

        # if no true label available; true label = predicted label
        true_label = desired_label
        if true_label is None:
            self.instance_label = self.predictor(X.reshape(1, -1))[0]
        else:
            self.instance_label = desired_label

        for sampler in self.samplers:
            sampler.set_instance_label(self.instance_label)

        # build feature encoding and mappings from the instance values to database rows where similar records are found
        # get anchors and add metadata
        self._build_sampling_lookups(X)

        mab = AnchorBaseBeam(samplers=self.samplers,
                             **kwargs,
                             )
        anchor = mab.anchor_beam(delta=delta,
                                 epsilon=tau,
                                 desired_confidence=threshold,
                                 max_anchor_size=max_anchor_size,
                                 min_samples_start=min_samples_start,
                                 beam_size=beam_size,
                                 batch_size=batch_size,
                                 coverage_samples=coverage_samples,
                                 data_store_size=binary_cache_size,
                                 )  # type: Any

        return self.build_explanation(X, anchor, true_label)

    def build_explanation(self, X: np.ndarray, anchor: dict, true_label: int) -> dict:
        """
        Preprocess search output and return an explanation object containing metdata

        Parameters
        ----------
        X:
            Instance to be explained.
        anchor:
            Dictionary with explanation search output and metadata.
        true_label:
            Label of the instance to be explained (inferred if not given).

        Return
        ------
             Dictionary containing human readable explanation, metadata, and precision/coverage info.
        """

        self.add_names_to_exp(anchor)

        if true_label is None:
            anchor['prediction'] = self.instance_label
        else:
            anchor['prediction'] = self.predictor(X.reshape(1, -1))[0]
        anchor['instance'] = X
        exp = AnchorExplanation('tabular', anchor)

        return {'names': exp.names(),
                'precision': exp.precision(),
                'coverage': exp.coverage(),
                'raw': exp.exp_map,
                'meta': {'name': self.__class__.__name__}
                }

    def add_names_to_exp(self, explanation: dict) -> None:
        """
        Add feature names to explanation dictionary.

        Parameters
        ----------
        explanation
            Dict with anchors and additional metadata.
        """
        anchor_idxs = explanation['feature']
        explanation['names'] = []
        explanation['feature'] = [self.enc2feat_idx[idx] for idx in anchor_idxs]
        ordinal_ranges = {self.enc2feat_idx[idx]: [float('-inf'), float('inf')] for idx in anchor_idxs}
        for idx in set(anchor_idxs) - self.cat_lookup.keys():
            if 0 in self.ord_lookup[idx]:  # tells if the feature in X falls in a higher or lower bin
                ordinal_ranges[self.enc2feat_idx[idx]][1] = min(ordinal_ranges[self.enc2feat_idx[idx]][1],
                                                                max(list(self.ord_lookup[idx])))
            else:
                ordinal_ranges[self.enc2feat_idx[idx]][0] = max(ordinal_ranges[self.enc2feat_idx[idx]][0],
                                                                min(list(self.ord_lookup[idx])) - 1)

        handled = set()  # type: Set[int]
        for idx in anchor_idxs:
            feat_id = self.enc2feat_idx[idx]
            if idx in self.cat_lookup:
                v = int(self.cat_lookup[idx])
                fname = '%s = ' % self.feature_names[feat_id]
                if feat_id in self.feature_values:
                    v = int(v)
                    if ('<' in self.feature_values[feat_id][v]
                            or '>' in self.feature_values[feat_id][v]):
                        fname = ''
                    fname = '%s%s' % (fname, self.feature_values[feat_id][v])
                else:
                    fname = '%s%.2f' % (fname, v)
            else:
                if feat_id in handled:
                    continue
                geq, leq = ordinal_ranges[feat_id]
                fname = ''
                geq_val = ''
                leq_val = ''
                if geq > float('-inf'):
                    if geq == len(self.feature_values[feat_id]) - 1:
                        geq = geq - 1
                    name = self.feature_values[feat_id][geq + 1]
                    if '<' in name:
                        geq_val = name.split()[0]
                    elif '>' in name:
                        geq_val = name.split()[-1]
                if leq < float('inf'):
                    name = self.feature_values[feat_id][leq]
                    if leq == 0:
                        leq_val = name.split()[-1]
                    elif '<' in name:
                        leq_val = name.split()[-1]
                if leq_val and geq_val:
                    fname = '%s < %s <= %s' % (geq_val, self.feature_names[feat_id],
                                               leq_val)
                elif leq_val:
                    fname = '%s <= %s' % (self.feature_names[feat_id], leq_val)
                elif geq_val:
                    fname = '%s > %s' % (self.feature_names[feat_id], geq_val)
                handled.add(feat_id)
            explanation['names'].append(fname)


class DistributedAnchorTabular(AnchorTabular):

    if RAY_INSTALLED:
        import ray
        ray = ray  # set module as class variable to used only in this context

    def __init__(self, predictor: Callable, feature_names: list, categorical_names: dict = None,
                 seed: int = None) -> None:

        super(DistributedAnchorTabular, self).__init__(predictor, feature_names, categorical_names, seed)
        self.ray.init()

    def fit(self, train_data: np.ndarray, disc_perc: tuple = (25, 50, 75), **kwargs) -> None:
        """
        Creates a list of handles to parallel processes handles that are used for submitting sampling
        tasks.

        Parameters
        ----------
            See superclass implementation.
        """

        try:
            ncpu = kwargs['ncpu']
        except KeyError:
            logging.warning('DistributedAnchorTabular object has been initalised but kwargs did not contain '
                            'expected argument, ncpu. Defaulting to ncpu=2!'
                            )
            ncpu = 2

        disc = Discretizer(train_data, self.numerical_features, self.feature_names, percentiles=disc_perc)
        d_train_data = disc.discretize(train_data)
        self.feature_values.update(disc.feature_intervals)

        sampler_args = (self.predictor,
                        disc_perc,
                        self.numerical_features,
                        self.categorical_features,
                        self.feature_names,
                        self.feature_values,
                        )
        train_data_id = self.ray.put(train_data)
        d_train_data_id = self.ray.put(d_train_data)
        samplers = [TabularSampler(*sampler_args, seed=self.seed) for _ in range(ncpu)]  # type: ignore
        self.samplers = [self.ray.remote(RemoteSampler).remote(*(train_data_id, d_train_data_id, sampler))
                         for sampler in samplers]

    def _build_sampling_lookups(self, X) -> None:
        lookups = [sampler.build_lookups.remote(X) for sampler in self.samplers][0]
        self.cat_lookup, self.ord_lookup, self.enc2feat_idx = self.ray.get(lookups)

    def explain(self, X: np.ndarray, threshold: float = 0.95, delta: float = 0.1, tau: float = 0.15,
                batch_size: int = 100, coverage_samples: int = 10000, beam_size: int = 1, max_anchor_size: int = None,
                min_samples_start: int = 1, desired_label: int = None, binary_cache_size: int = 10000,
                **kwargs: Any) -> dict:
        """
        Explains the prediction made by a classifier on instance X. Sampling is done in parallel over a number of
        cores specified in kwargs['ncpu'].

        Parameters
        ----------
            see superclass implementation

        Returns
        -------
            see superclass implementation
        """

        # if no true label available; true label = predicted label
        true_label = desired_label
        if true_label is None:
            self.instance_label = self.predictor(X.reshape(1, -1))[0]
        else:
            self.instance_label = desired_label

        for sampler in self.samplers:
            sampler.set_instance_label.remote(self.instance_label)

        # build feature encoding and mappings from the instance values to database rows where similar records are found
        # get anchors and add metadata
        self._build_sampling_lookups(X)

        mab = DistributedAnchorBaseBeam(samplers=self.samplers,
                                        **kwargs,
                                        )
        anchor = mab.anchor_beam(delta=delta,
                                 epsilon=tau,
                                 desired_confidence=threshold,
                                 min_samples_start=min_samples_start,
                                 max_anchor_size=max_anchor_size,
                                 beam_size=beam_size,
                                 batch_size=batch_size,
                                 coverage_samples=coverage_samples,
                                 data_store_size=binary_cache_size,
                                 )  # type: Any
        return self.build_explanation(X, anchor, true_label)<|MERGE_RESOLUTION|>--- conflicted
+++ resolved
@@ -117,11 +117,7 @@
         """
         self.instance_label = label
 
-<<<<<<< HEAD
-    def _get_data_index(self) -> Dict[int, Dict[int, np.ndarray]]:
-=======
     def _get_data_index(self) -> Dict[int, DefaultDict[int, np.ndarray]]:
->>>>>>> 0edaa605
         """
         Create a mapping where key is feat. col ID. and value is a dict where each int represents a bin value
         or value of categorical variable. Each value in this dict is an array of training data rows where that
